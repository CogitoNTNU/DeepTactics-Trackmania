﻿from typing import Optional
import torch
import torch.nn as nn
import torch.nn.functional as F
from torchrl.modules import NoisyLinear
from tensordict import TensorDict
from torchrl.data import ReplayBuffer, LazyTensorStorage, PrioritizedReplayBuffer

class Network(nn.Module):
<<<<<<< HEAD
    def __init__(self, input_x=96, input_y=96, hidden_dim=128, output_dim=8, cosine_dim=32, noisy_std=0.5, use_dueling=True):
=======
    def __init__(self, input_x=96, input_y=96, hidden_dim=64, output_dim=4, cosine_dim=32, noisy_std=0.5, use_dueling=True):
>>>>>>> ab392470
        super().__init__()
        self.cosine_dim = cosine_dim
        self.use_dueling = use_dueling
        self.device = torch.device(
            "cuda"
            if torch.cuda.is_available()
            else "mps" if torch.backends.mps.is_available() else "cpu"
        )

        hidden_dim1 = 8
        hidden_dim2 = 16

        conv_hidden_size = int(hidden_dim2 * 6 * 6)

        self.tau_embedding_fc1 = nn.Linear(cosine_dim, conv_hidden_size, device=self.device)

        self.conv = nn.Sequential(
            nn.Conv2d(
                3, hidden_dim1, stride=2, kernel_size=3, padding=1
            ),  # floor((96-3+2*2)/2)+1 = 48
            nn.BatchNorm2d(hidden_dim1),
            nn.Conv2d(
                hidden_dim1, hidden_dim2, stride=2, kernel_size=3, padding=1
            ),  # floor((48-3+2*2)/2)+1 = 24
            nn.BatchNorm2d(hidden_dim2),
            nn.Conv2d(hidden_dim2, hidden_dim2, kernel_size=3, stride=2, padding=1),  # -> 12x12
            nn.BatchNorm2d(hidden_dim2),
            nn.Conv2d(
                hidden_dim2, hidden_dim2, kernel_size=3, stride=2, padding=1
            ),  # -> 6 "pixels" x 6 "pixels" x 64 planes
        )

        if use_dueling:
            self.value_fc1 = NoisyLinear(conv_hidden_size, hidden_dim, std_init=noisy_std, device=self.device)
            self.value_fc2 = NoisyLinear(hidden_dim, 1, std_init=noisy_std, device=self.device)

            self.advantage_fc1 = NoisyLinear(conv_hidden_size, hidden_dim, std_init=noisy_std, device=self.device)
            self.advantage_fc2 = NoisyLinear(hidden_dim, output_dim, std_init=noisy_std, device=self.device)
        else:
            self.fc4 = NoisyLinear(conv_hidden_size, hidden_dim, std_init=noisy_std, device=self.device)
            self.fc5 = NoisyLinear(hidden_dim, output_dim, std_init=noisy_std, device=self.device)

    def tau_forward(self, batch_size, n_tau):
        taus = torch.rand((batch_size, n_tau, 1), device = self.device)
        cosine_values = torch.arange(self.cosine_dim, device = self.device) * torch.pi
        cosine_values = cosine_values.unsqueeze(0).unsqueeze(0)

        embedded_taus = torch.cos(taus * cosine_values)
        embedded_taus = embedded_taus.to(self.device)

        tau_x = self.tau_embedding_fc1.forward(embedded_taus)
        tau_x = F.relu(tau_x)
        return tau_x, taus

    def forward(self, x: torch.Tensor, n_tau: int = 8):
        batch_size = x.shape[0]

        # Shared encoder
        x = self.conv(x)
        x = torch.flatten(x, start_dim=1)

        # Quantile embedding
        tau_x, taus = self.tau_forward(batch_size, n_tau)

        # Merge state and quantile embeddings
        x = x.unsqueeze(dim=1)
        x = x * tau_x

        if self.use_dueling:
            # Value stream: V(s,τ) for each quantile
            v = self.value_fc1(x)
            v = F.relu(v)
            v = self.value_fc2(v)  # (batch, n_tau, 1)

            # Advantage stream: A(s,a,τ) for each action and quantile
            a = self.advantage_fc1(x)
            a = F.relu(a)
            a = self.advantage_fc2(a)  # (batch, n_tau, n_actions)

            # Combine: Q(s,a,τ) = V(s,τ) + (A(s,a,τ) - mean_a A(s,a,τ))
            a_mean = a.mean(dim=2, keepdim=True)
            q = v + (a - a_mean)
        else:
            q = self.fc4(x)
            q = F.relu(q)
            q = self.fc5(q)

        return q, taus


class IQN:
    def __init__(self,
                 n_tau_train=64,
                 n_tau_action=64,
                 cosine_dim=32,
                 learning_rate=0.00025,
                 batch_size=64,
                 discount_factor=0.99,
                 use_prioritized_replay=True,
                 alpha=0.6,
                 beta=0.4,
                 beta_increment=0.001,
                 action_space=5,
                 epsilon_start=1.0,
                 epsilon_end=0.01,
                 epsilon_decay=0.9995,
                 ):
        self.device = torch.device(
            "cuda"
            if torch.cuda.is_available()
            else "mps" if torch.backends.mps.is_available() else "cpu"
        )

        # Epsilon-greedy exploration parameters
        self.epsilon = epsilon_start
        self.epsilon_start = epsilon_start
        self.epsilon_end = epsilon_end
        self.epsilon_decay = epsilon_decay
        self.action_space = action_space

        # Store configuration for W&B logging
        self.config = {
            'n_tau_train': n_tau_train,
            'n_tau_action': n_tau_action,
            'cosine_dim': cosine_dim,
            'learning_rate': learning_rate,
            'batch_size': batch_size,
            'discount_factor': discount_factor,
            'use_prioritized_replay': use_prioritized_replay,
            'alpha': alpha,
            'beta': beta,
            'beta_increment': beta_increment,
            'epsilon_start': epsilon_start,
            'epsilon_end': epsilon_end,
            'epsilon_decay': epsilon_decay,
        }

        self.n_tau_train = n_tau_train
        self.n_tau_action = n_tau_action

        self.policy_network = Network(cosine_dim=cosine_dim, output_dim=action_space).to(self.device)
        self.target_network = Network(cosine_dim=cosine_dim, output_dim=action_space).to(self.device)

        self.use_prioritized_replay = use_prioritized_replay
        self.beta_increment = beta_increment
        if use_prioritized_replay:
            self.replay_buffer = PrioritizedReplayBuffer(alpha=alpha, beta=beta, storage=LazyTensorStorage(max_size=1000), batch_size=batch_size)
        else:
            self.replay_buffer = ReplayBuffer(storage=LazyTensorStorage(max_size=1000), batch_size=batch_size)

        self.batch_size = batch_size
        self.discount_factor = discount_factor
        self.optimizer = torch.optim.AdamW(self.policy_network.parameters(), lr=learning_rate)

    def store_transition(self, transition: TensorDict):
        self.replay_buffer.add(transition)

    def get_experience(self):
        if self.use_prioritized_replay:
            sample, info = self.replay_buffer.sample(return_info=True)
            return sample, info['index'], info['_weight']
        else:
            sample = self.replay_buffer.sample()
            return sample, None, None

    def get_best_action(self, network: nn.Module, obs: torch.Tensor, n_tau=None):
        """Get the best action for a given observation using the provided network."""
        if n_tau is None:
            n_tau = self.n_tau_train
        with torch.no_grad():
            action_quantiles, _ = network.forward(obs.to(self.device), n_tau)
            q_values = action_quantiles.mean(dim=1)
            return q_values.argmax(dim=1)

    def get_action(self, obs: torch.Tensor, n_tau=None, use_epsilon=True) -> tuple[int, Optional[float]]:
        if n_tau is None:
            n_tau = self.n_tau_action

        # Epsilon-greedy exploration
        if use_epsilon and torch.rand(1).item() < self.epsilon:
            # Random action
            action = torch.randint(0, self.action_space, (1,)).item()
            return int(action), None
        else:
            # Greedy action based on Q-values
            with torch.no_grad():
                actions_quantiles, _ = self.policy_network.forward(
                        obs.to(device=self.device), n_tau
                    )
                q_values = actions_quantiles.mean(dim=1)
                best_action = torch.argmax(q_values, dim=1)
                return int(best_action.item()), float(q_values.max().item())

    def get_loss(self, experiences):
        states = experiences["observation"].to(self.device)
        next_states = experiences["next_observation"].to(self.device)
        actions = experiences["action"].to(self.device)
        rewards = experiences["reward"].to(self.device, dtype=torch.float32)
        dones = experiences["done"].to(self.device, dtype=torch.bool)

        policy_predictions, policy_quantiles = self.policy_network.forward(states, n_tau=self.n_tau_train)

        # DDQN: policy network selects actions, target network evaluates them
        with torch.no_grad():
            next_actions = self.get_best_action(self.policy_network, next_states, n_tau=self.n_tau_train)
            next_target_q, target_quantiles = self.target_network.forward(next_states, n_tau=self.n_tau_train)

        n_policy_tau = policy_predictions.shape[1]
        n_target_tau = next_target_q.shape[1]

        policy_q_index = actions.unsqueeze(1).unsqueeze(2).expand(-1, n_policy_tau, -1)
        policy_q_selected = policy_predictions.gather(2, policy_q_index).squeeze(2)

        with torch.no_grad():
            target_q_selected = next_target_q.gather(
                2, next_actions.unsqueeze(1).unsqueeze(2).expand(-1, n_target_tau, -1)
            ).squeeze(2)

            target_values = (
                rewards.unsqueeze(1)
                + self.discount_factor
                * target_q_selected
                * (~dones).unsqueeze(1).float()
            )

        # Vectorized pairwise quantile regression: broadcast to (batch, n_policy_tau, n_target_tau)
        policy_q_expanded = policy_q_selected.unsqueeze(2)
        target_values_expanded = target_values.unsqueeze(1)
        td_errors = target_values_expanded - policy_q_expanded

        policy_taus = policy_quantiles.squeeze(2)
        tau_expanded = policy_taus.unsqueeze(2).to(self.device)

        # Quantile regression: |tau - I(td_error < 0)| * huber_loss(td_error)
        indicator = (td_errors < 0).float().to(self.device)
        quantile_weights = torch.abs(tau_expanded - indicator)

        loss_func = nn.SmoothL1Loss(reduction="none")
        huber_loss = loss_func(td_errors, torch.zeros_like(td_errors))
        quantile_loss = quantile_weights * huber_loss

        per_sample_losses = quantile_loss.mean(dim=2).sum(dim=1)
        per_sample_td_errors = td_errors.abs().mean(dim=(1, 2))

        return per_sample_losses, per_sample_td_errors

    def update_target_network(self):
        self.target_network.load_state_dict(self.policy_network.state_dict())

    def decay_epsilon(self):
        """Decay epsilon after each episode"""
        self.epsilon = max(self.epsilon_end, self.epsilon * self.epsilon_decay)

    def train(self) -> float | None:
        if len(self.replay_buffer) < self.batch_size:
            return None

        if self.use_prioritized_replay:
            experiences, idxs, weights = self.get_experience()
            weights = weights.to(self.device)
        else:
            experiences, _, _ = self.get_experience()
            weights = None

        per_sample_losses, td_errors = self.get_loss(experiences)

        if self.use_prioritized_replay:
            self.replay_buffer.update_priority(idxs, td_errors.detach())
            loss = (per_sample_losses * weights).mean()

            current_beta = self.replay_buffer._sampler.beta
            self.replay_buffer._sampler.beta = min(1.0, current_beta + self.beta_increment)
        else:
            loss = per_sample_losses.mean()

        self.optimizer.zero_grad()
        loss.backward()

        torch.nn.utils.clip_grad_norm_(self.policy_network.parameters(), 100)
        self.optimizer.step()

        return loss.item()<|MERGE_RESOLUTION|>--- conflicted
+++ resolved
@@ -7,11 +7,7 @@
 from torchrl.data import ReplayBuffer, LazyTensorStorage, PrioritizedReplayBuffer
 
 class Network(nn.Module):
-<<<<<<< HEAD
-    def __init__(self, input_x=96, input_y=96, hidden_dim=128, output_dim=8, cosine_dim=32, noisy_std=0.5, use_dueling=True):
-=======
-    def __init__(self, input_x=96, input_y=96, hidden_dim=64, output_dim=4, cosine_dim=32, noisy_std=0.5, use_dueling=True):
->>>>>>> ab392470
+    def __init__(self, input_x=96, input_y=96, hidden_dim=64, output_dim=8, cosine_dim=32, noisy_std=0.5, use_dueling=True):
         super().__init__()
         self.cosine_dim = cosine_dim
         self.use_dueling = use_dueling
