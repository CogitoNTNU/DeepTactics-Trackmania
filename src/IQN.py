--- conflicted
+++ resolved
@@ -72,24 +72,9 @@
 
 
 class IQN:
-<<<<<<< HEAD
     def __init__(self, e_start=0.9, e_end=0.05, e_decay_rate=0.9999, batch_size=256, 
                  discount_factor=0.99, use_prioritized_replay=True, 
                  alpha=0.6, beta=0.4, beta_increment=0.001):
-=======
-    def __init__(
-        self,
-        e_start=0.9,
-        e_end=0.05,
-        e_decay_rate=0.9999,
-        batch_size=256,
-        discount_factor=0.99,
-        use_prioritized_replay=False,
-        alpha=0.6,
-        beta=0.4,
-        beta_increment=0.001,
-    ):
->>>>>>> 65b284f2
         self.device = torch.device(
             "cuda"
             if torch.cuda.is_available()
@@ -244,12 +229,6 @@
 
         # Combine quantile weights with huber loss
         quantile_loss = quantile_weights * huber_loss
-<<<<<<< HEAD
-=======
-
-        # Average over target quantiles, sum over policy quantiles, then average over batch
-        tot_loss = quantile_loss.mean(dim=2).sum(dim=1).mean(dim=0)
->>>>>>> 65b284f2
 
         # Compute per-sample losses: average over target quantiles, sum over policy quantiles
         per_sample_losses = quantile_loss.mean(dim=2).sum(dim=1)  # Shape: (batch_size,)
@@ -274,7 +253,6 @@
             experiences, _, _ = self.get_experience()
             weights = None
 
-<<<<<<< HEAD
         per_sample_losses, td_errors = self.get_loss(experiences)
 
         if self.use_prioritized_replay:
@@ -285,19 +263,6 @@
         else:
             loss = per_sample_losses.mean()
         
-=======
-        tot_loss = self.get_loss(experiences)
-        loss = tot_loss.mean()
-
-        if self.use_prioritized_replay:
-            # Update priorities in replay buffer
-            self.replay_buffer.update_priorities(idxs, td_error.detach().cpu().numpy())
-
-            # Apply importance sampling weights to loss
-            weighted_losses = tot_loss * weights
-            loss = weighted_losses.mean()
-
->>>>>>> 65b284f2
         self.optimizer.zero_grad()
         loss.backward()
         self.optimizer.step()
