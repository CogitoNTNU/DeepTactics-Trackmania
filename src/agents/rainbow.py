﻿from typing import Optional
import torch
import torch.nn as nn
import torch.nn.functional as F
from torchrl.modules import NoisyLinear, reset_noise
from tensordict import TensorDict
from torchrl.data import ReplayBuffer, LazyTensorStorage, PrioritizedReplayBuffer
from config_files.tm_config import Config

config = Config()

class Network(nn.Module):
    def __init__(self, config = Config()):
        super().__init__()
        self.img_x = config.img_x
        self.img_y = config.img_y
        self.cosine_dim = config.cosine_dim
        self.use_dueling = config.use_dueling
        hidden_dim = config.hidden_dim
        output_dim = config.output_dim
        noisy_std= config.noisy_std
        input_car_dim = config.input_car_dim
        conv_input = config.conv_input
        # self.input_x = config.input_x hvar her tidligere usikker om brukt
        # self.input_y = config.input_y
        self.device = torch.device(
            "cuda"
            if torch.cuda.is_available()
            else "mps" if torch.backends.mps.is_available() else "cpu"
        )

        conv_channels_1 = config.conv_channels_1
        conv_channels_2 = config.conv_channels_2

        car_feature_hidden_dim = config.car_feature_hidden_dim
        conv_hidden_size = int(conv_channels_2 * 6 * 6)
        dense_input_size = conv_hidden_size +  car_feature_hidden_dim # image features + car features

        self.tau_embedding_fc1 = nn.Linear(self.cosine_dim, dense_input_size, device=self.device)

        self.conv = nn.Sequential(
            nn.Conv2d(
<<<<<<< HEAD
                4, conv_channels_1, stride=2, kernel_size=3, padding=1
=======
                conv_input, hidden_dim1, stride=2, kernel_size=3, padding=1
>>>>>>> e5f936a0
            ),  # floor((96-3+2*2)/2)+1 = 48
            nn.BatchNorm2d(conv_channels_1),
            nn.Conv2d(
                conv_channels_1, conv_channels_2, stride=2, kernel_size=3, padding=1
            ),  # floor((48-3+2*2)/2)+1 = 24
            nn.BatchNorm2d(conv_channels_2),
            nn.Conv2d(conv_channels_2, conv_channels_2, kernel_size=3, stride=2, padding=1),  # -> 12x12
            nn.BatchNorm2d(conv_channels_2),
            nn.Conv2d(
                conv_channels_2, conv_channels_2, kernel_size=3, stride=2, padding=1
            ),  # -> 6 "pixels" x 6 "pixels" x 64 planes
        ).to(self.device)

        self.car_feature_fc = nn.Sequential(
            nn.Linear(input_car_dim, car_feature_hidden_dim, device=self.device),
            nn.LeakyReLU(),
            nn.Linear(car_feature_hidden_dim, car_feature_hidden_dim, device=self.device),
            nn.LeakyReLU(),
        ).to(self.device)


        if self.use_dueling:
            self.value_fc1 = NoisyLinear(dense_input_size, hidden_dim, std_init=noisy_std, device=self.device)
            self.value_fc2 = NoisyLinear(hidden_dim, 1, std_init=noisy_std, device=self.device)

            self.advantage_fc1 = NoisyLinear(dense_input_size, hidden_dim, std_init=noisy_std, device=self.device)
            self.advantage_fc2 = NoisyLinear(hidden_dim, output_dim, std_init=noisy_std, device=self.device)
        else:
            self.fc4 = NoisyLinear(dense_input_size, hidden_dim, std_init=noisy_std, device=self.device)
            self.fc5 = NoisyLinear(hidden_dim, output_dim, std_init=noisy_std, device=self.device)

    def tau_forward(self, batch_size, n_tau):
        taus = torch.rand((batch_size, n_tau, 1), device = self.device)
        cosine_values = torch.arange(self.cosine_dim, device = self.device) * torch.pi
        cosine_values = cosine_values.unsqueeze(0).unsqueeze(0)

        embedded_taus = torch.cos(taus * cosine_values)
        embedded_taus = embedded_taus.to(self.device)

        tau_x = self.tau_embedding_fc1.forward(embedded_taus)
        tau_x = F.relu(tau_x)
        return tau_x, taus

    def forward(self, image: torch.Tensor, features: torch.Tensor , n_tau: int = 8):
        
        batch_size = image.shape[0]
        
        # Shared encoder
        activation_maps = self.conv(image)
        activation_maps = torch.flatten(activation_maps, start_dim=1)

        # Process car features
        car_features = self.car_feature_fc(features)
      
        car_features = torch.flatten(car_features, start_dim=1)
       
       
        activation_maps = torch.cat([activation_maps, car_features], dim=1)
        
        
        # Quantile embedding
        tau_x, taus = self.tau_forward(batch_size, n_tau)

        # Merge state and quantile embeddings
        activation_maps = activation_maps.unsqueeze(dim=1)
        activation_maps = activation_maps * tau_x

        if self.use_dueling:
            # Value stream: V(s,τ) for each quantile
            v = self.value_fc1(activation_maps)
            v = F.relu(v)
            v = self.value_fc2(v)  # (batch, n_tau, 1)

            # Advantage stream: A(s,a,τ) for each action and quantile
            a = self.advantage_fc1(activation_maps)
            a = F.relu(a)
            a = self.advantage_fc2(a)  # (batch, n_tau, n_actions)

            # Combine: Q(s,a,τ) = V(s,τ) + (A(s,a,τ) - mean_a A(s,a,τ))
            a_mean = a.mean(dim=2, keepdim=True)
            q = v + (a - a_mean)
        else:
            q = self.fc4(activation_maps)
            q = F.relu(q)
            q = self.fc5(q)

        return q, taus


class Rainbow:
    def __init__(self, config = Config()):
        self.n_tau_train = config.n_tau_train
        self.n_tau_action= config.n_tau_action
        self.output_dim = config.output_dim  # Used in get_action for random action generation
        self.learning_rate= config.learning_rate
        self.batch_size= config.batch_size
        self.discount_factor= config.discount_factor
        self.use_prioritized_replay= config.use_prioritized_replay
        self.use_doubleDQN= config.use_doubleDQN
        self.use_dueling = config.use_dueling
        self.alpha= config.alpha
        self.beta= config.beta
        self.beta_increment= config.beta_increment
        self.max_buffer_size = config.max_buffer_size
        self.epsilon = config.epsilon_start
        self.epsilon_start = config.epsilon_start
        self.epsilon_end = config.epsilon_end
        self.epsilon_decay = config.epsilon_decay
        
        self.device = torch.device(
            "cuda"
            if torch.cuda.is_available()
            else "mps" if torch.backends.mps.is_available() else "cpu"
        )

        # Store configuration for W&B logging
        self.config = {
            'agent_type': 'Rainbow',
            'use_dueling': self.use_dueling,
            'use_prioritized_replay': self.use_prioritized_replay,
            'use_doubleDQN': self.use_doubleDQN,
            'n_tau_train': self.n_tau_train,
            'n_tau_action': self.n_tau_action,
            'cosine_dim': config.cosine_dim,
            'learning_rate': self.learning_rate,
            'batch_size': self.batch_size,
            'discount_factor': self.discount_factor,
            'alpha': self.alpha,
            'beta': self.beta,
            'beta_increment': self.beta_increment,
            'epsilon_start': self.epsilon_start,
            'epsilon_end': self.epsilon_end,
            'epsilon_decay': self.epsilon_decay,
        }

        self.policy_network = Network(config).to(self.device)
        self.target_network = Network(config).to(self.device)
        reset_noise(self.policy_network)
        reset_noise(self.target_network)
        
        if self.use_prioritized_replay:
            self.replay_buffer = PrioritizedReplayBuffer(alpha=self.alpha, beta=self.beta, storage=LazyTensorStorage(self.max_buffer_size), batch_size=self.batch_size)
        else:
            self.replay_buffer = ReplayBuffer(storage=LazyTensorStorage(self.max_buffer_size), batch_size=self.batch_size)

        self.optimizer = torch.optim.AdamW(self.policy_network.parameters(), lr=self.learning_rate)

    def store_transition(self, transition: TensorDict):
        self.replay_buffer.add(transition)

    def get_experience(self):
        if self.use_prioritized_replay:
            sample, info = self.replay_buffer.sample(return_info=True)
            return sample, info['index'], info['_weight']
        else:
            sample = self.replay_buffer.sample()
            return sample, None, None

    def get_best_action(self, network: nn.Module, image: torch.Tensor, car_features: torch.Tensor , n_tau=None):
        """Get the best action for a given observation using the provided network."""
        if n_tau is None:
            n_tau = self.n_tau_train
        with torch.no_grad():
            action_quantiles, _ = network.forward(image.to(self.device),car_features.to(self.device), n_tau)
            q_values = action_quantiles.mean(dim=1)
            return q_values.argmax(dim=1)

    def get_action(self, img: torch.Tensor, car_features: torch.Tensor, n_tau=None, use_epsilon=True) -> tuple[int, Optional[float]]:
        if n_tau is None:
            n_tau = self.n_tau_action
        reset_noise(self.policy_network)
        # Epsilon-greedy exploration
        if use_epsilon and torch.rand(1).item() < self.epsilon:
            # Random action
            action = torch.randint(0, self.output_dim, (1,)).item()
            return int(action), None
        else:
            # Greedy action based on Q-values
            with torch.no_grad():
                actions_quantiles, _ = self.policy_network.forward(
                        img.to(device=self.device), car_features.to(device=self.device) , n_tau
                    )
                q_values = actions_quantiles.mean(dim=1)
                best_action = torch.argmax(q_values, dim=1)
                return int(best_action.item()), float(q_values.max().item())

    def get_loss(self, experiences):
        image = experiences["image"].to(self.device)
        car_features = experiences["car_features"].to(self.device)
        next_image = experiences["next_image"].to(self.device)
        next_car_features = experiences["next_car_features"].to(self.device)
        actions = experiences["action"].to(self.device)
        rewards = experiences["reward"].to(self.device, dtype=torch.float32)
        dones = experiences["done"].to(self.device, dtype=torch.bool)

        reset_noise(self.policy_network)
        policy_predictions, policy_quantiles = self.policy_network.forward(image, car_features, n_tau=self.n_tau_train)

        reset_noise(self.target_network)
        # DDQN: policy network selects actions, target network evaluates them
        with torch.no_grad():
            next_actions = self.get_best_action(self.policy_network, next_image, next_car_features, n_tau=self.n_tau_train)
            next_target_q, _ = self.target_network.forward(next_image, next_car_features, n_tau=self.n_tau_train)

        n_policy_tau = policy_predictions.shape[1]
        n_target_tau = next_target_q.shape[1]

        policy_q_index = actions.unsqueeze(1).unsqueeze(2).expand(-1, n_policy_tau, -1)
        policy_q_selected = policy_predictions.gather(2, policy_q_index).squeeze(2)

        with torch.no_grad():
            target_q_selected = next_target_q.gather(
                2, next_actions.unsqueeze(1).unsqueeze(2).expand(-1, n_target_tau, -1)
            ).squeeze(2)

            target_values = (
                rewards.unsqueeze(1)
                + self.discount_factor
                * target_q_selected
                * (~dones).unsqueeze(1).float()
            )

        # Vectorized pairwise quantile regression: broadcast to (batch, n_policy_tau, n_target_tau)
        policy_q_expanded = policy_q_selected.unsqueeze(2)
        target_values_expanded = target_values.unsqueeze(1)
        td_errors = target_values_expanded - policy_q_expanded

        policy_taus = policy_quantiles.squeeze(2)
        tau_expanded = policy_taus.unsqueeze(2).to(self.device)

        # Quantile regression: |tau - I(td_error < 0)| * huber_loss(td_error)
        indicator = (td_errors < 0).float().to(self.device)
        quantile_weights = torch.abs(tau_expanded - indicator)

        loss_func = nn.SmoothL1Loss(reduction="none")
        huber_loss = loss_func(td_errors, torch.zeros_like(td_errors))
        quantile_loss = quantile_weights * huber_loss

        per_sample_losses = quantile_loss.mean(dim=2).sum(dim=1)
        per_sample_td_errors = td_errors.abs().mean(dim=(1, 2))

        return per_sample_losses, per_sample_td_errors

    def update_target_network(self):
        self.target_network.load_state_dict(self.policy_network.state_dict())
        reset_noise(self.target_network)

    def decay_epsilon(self):
        """Decay epsilon after each episode"""
        self.epsilon = max(self.epsilon_end, self.epsilon * self.epsilon_decay)

    def train(self) -> float | None:
        if len(self.replay_buffer) < self.batch_size:
            return None

        if self.use_prioritized_replay:
            experiences, idxs, weights = self.get_experience()
            weights = weights.to(self.device)
        else:
            experiences, _, _ = self.get_experience()
            weights = None

        per_sample_losses, td_errors = self.get_loss(experiences)

        if self.use_prioritized_replay:
            self.replay_buffer.update_priority(idxs, td_errors.detach())
            loss = (per_sample_losses * weights).mean()

            current_beta = self.replay_buffer._sampler.beta
            self.replay_buffer._sampler.beta = min(1.0, current_beta + self.beta_increment)
        else:
            loss = per_sample_losses.mean()

        self.optimizer.zero_grad()
        loss.backward()

        torch.nn.utils.clip_grad_norm_(self.policy_network.parameters(), 100)
        self.optimizer.step()
        reset_noise(self.policy_network)
        reset_noise(self.target_network)

        return loss.item()

    def save_checkpoint(self, filepath: str, episode: int, step: int, additional_info: dict = None):
        """Save a complete checkpoint of the agent state."""
        checkpoint = {
            'episode': episode,
            'step': step,
            'epsilon': self.epsilon,
            'policy_network_state_dict': self.policy_network.state_dict(),
            'target_network_state_dict': self.target_network.state_dict(),
            'optimizer_state_dict': self.optimizer.state_dict(),
            'config': self.config,
        }

        # Add replay buffer state if using prioritized replay
        if self.use_prioritized_replay:
            checkpoint['beta'] = self.replay_buffer._sampler.beta

        # Add any additional info (e.g., total reward, wandb run id)
        if additional_info:
            checkpoint['additional_info'] = additional_info

        torch.save(checkpoint, filepath)
        print(f"Checkpoint saved to {filepath}")

    def load_checkpoint(self, filepath: str) -> dict:
        """Load a checkpoint and restore agent state."""
        checkpoint = torch.load(filepath, map_location=self.device)

        self.policy_network.load_state_dict(checkpoint['policy_network_state_dict'])
        self.target_network.load_state_dict(checkpoint['target_network_state_dict'])
        self.optimizer.load_state_dict(checkpoint['optimizer_state_dict'])
        self.epsilon = checkpoint['epsilon']

        # Restore beta if using prioritized replay
        if self.use_prioritized_replay and 'beta' in checkpoint:
            self.replay_buffer._sampler.beta = checkpoint['beta']

        reset_noise(self.policy_network)
        reset_noise(self.target_network)

        print(f"Checkpoint loaded from {filepath}")
        print(f"Resuming from episode {checkpoint['episode']}, step {checkpoint['step']}")

        return checkpoint<|MERGE_RESOLUTION|>--- conflicted
+++ resolved
@@ -40,11 +40,7 @@
 
         self.conv = nn.Sequential(
             nn.Conv2d(
-<<<<<<< HEAD
-                4, conv_channels_1, stride=2, kernel_size=3, padding=1
-=======
-                conv_input, hidden_dim1, stride=2, kernel_size=3, padding=1
->>>>>>> e5f936a0
+                conv_input, conv_channels_1, stride=2, kernel_size=3, padding=1
             ),  # floor((96-3+2*2)/2)+1 = 48
             nn.BatchNorm2d(conv_channels_1),
             nn.Conv2d(
