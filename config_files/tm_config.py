from sys import platform
import numpy as np

# Conditional import for tmrl (not available on macOS)
if platform != "darwin":
    import tmrl.config.config_constants as cfg
    from src.helper_functions.tm_actions import number_of_actions


class Config:
    def __init__(self):
        # =============================================================================
        # GENERAL SETTINGS
        # =============================================================================
        self.training_steps = 1_000_000
<<<<<<< HEAD
        self.target_network_update_frequency = 1_000
        self.record_video = False  # Set to True to record episode videos (slows training)

=======
        self.target_network_update_frequency = 1000
        self.record_video = True  # Set to True to record episode videos (slows training)
        self.record_frequency = 50
        
>>>>>>> 2d12c868
        # Choose environment: "CarRacing-v3", "LunarLander-v3", "CartPole-v1", "TM20"
        self.env_name = "CartPole-v1"

        # =============================================================================
        # ALGORITHM SELECTION
        # =============================================================================
        # Choose which agent to use (only one should be True)
        self.use_DQN = False    # Basic DQN agent
        self.use_IQN = True     # IQN agent (Implicit Quantile Networks)

        # =============================================================================
        # ALGORITHM FEATURES (apply to both DQN and IQN)
        # =============================================================================
        self.use_dueling = False           # Use Dueling architecture
        self.use_prioritized_replay = False   # Use Prioritized Experience Replay (PER)
        self.use_doubleDQN = True          # Use Double DQN (reduces overestimation)

        match self.env_name:
            case "CarRacing-v3":
                self.input_dim = 3
                self.img_x = 96
                self.img_y = 96
                self.output_dim = 5 #3 if discrete, 5 if discrete
                self.conv_input = 3 
            case "LunarLander-v3":
                self.input_dim = 8
                self.output_dim = 4
            case "CartPole-v1":
                self.input_dim = 4
                self.output_dim = 2
            case "TM20":
                self.img_x = cfg.IMG_HEIGHT
                self.img_y = cfg.IMG_WIDTH
                self.output_dim = number_of_actions # number of actions that can be taken, kanskje bare skrive antallet her?
                self.conv_input = cfg.IMG_HIST_LEN
                self.input_car_dim = 3
                self.car_feature_hidden_dim = 256
                
                
        # Checkpoint settings
        self.checkpoint = True # Disable model saving
        self.checkpoint_dir = "checkpoints"  # Directory to save checkpoints
        self.checkpoint_frequency = 10  # Save checkpoint every N episodes
        self.keep_last_n_checkpoints = 3  # Keep only the last N periodic checkpoints (to save disk space)
        self.resume_from_checkpoint = True  # If True, will try to resume from latest checkpoint
        self.n_zone_centers_extrapolate_before_start_of_map = 20
        self.n_zone_centers_extrapolate_after_end_of_map = 1_000

        # =============================================================================
        # HYPERPARAMETERS (DQN/IQN)
        # =============================================================================
        # IQN-specific parameters
        self.n_tau_train = 8        # Number of quantiles for training
        self.n_tau_action = 8         # Number of quantiles for action selection
        self.cosine_dim = 32          # Dimension of cosine embedding for quantiles

        # Learning parameters
<<<<<<< HEAD
        self.learning_rate_start = 0.001
        self.learning_rate_end = 0.00005
        self.cosine_annealing_decay_episodes = 800 # Number of episodes before it uses constant learning rate
        self.batch_size = 32
=======
        self.learning_rate = 0.005
        self.batch_size = 64
>>>>>>> 2d12c868
        self.discount_factor = 0.99

        # Replay buffer settings
        self.max_buffer_size = 100000
        self.alpha = 0.6              # PER: how much prioritization (0=uniform, 1=full prioritization)
        self.beta = 0.4               # PER: importance sampling weight (increases to 1)
        self.beta_increment = 0.001   # PER: beta increase per training step

        # Epsilon-greedy exploration parameters
        self.epsilon_start = 1.0
        self.epsilon_end = 0.01
        self.epsilon_decay = 0.997

        # Network architecture
        self.hidden_dim = 128
        self.noisy_std = 0.5                # Standard deviation for NoisyLinear layers (0 = no noise/no exploration!)
        self.conv_channels_1 = 8            # First convolutional layer output channels
        self.conv_channels_2 = 16           # Second convolutional layer output channels<|MERGE_RESOLUTION|>--- conflicted
+++ resolved
@@ -13,16 +13,10 @@
         # GENERAL SETTINGS
         # =============================================================================
         self.training_steps = 1_000_000
-<<<<<<< HEAD
         self.target_network_update_frequency = 1_000
-        self.record_video = False  # Set to True to record episode videos (slows training)
-
-=======
-        self.target_network_update_frequency = 1000
         self.record_video = True  # Set to True to record episode videos (slows training)
         self.record_frequency = 50
         
->>>>>>> 2d12c868
         # Choose environment: "CarRacing-v3", "LunarLander-v3", "CartPole-v1", "TM20"
         self.env_name = "CartPole-v1"
 
@@ -80,15 +74,10 @@
         self.cosine_dim = 32          # Dimension of cosine embedding for quantiles
 
         # Learning parameters
-<<<<<<< HEAD
         self.learning_rate_start = 0.001
         self.learning_rate_end = 0.00005
         self.cosine_annealing_decay_episodes = 800 # Number of episodes before it uses constant learning rate
         self.batch_size = 32
-=======
-        self.learning_rate = 0.005
-        self.batch_size = 64
->>>>>>> 2d12c868
         self.discount_factor = 0.99
 
         # Replay buffer settings
