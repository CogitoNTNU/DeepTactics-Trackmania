--- conflicted
+++ resolved
@@ -16,13 +16,7 @@
         self.target_network_update_frequency = 500
         self.record_video = True  # Set to True to record episode videos (slows training)
         self.record_frequency = 50
-<<<<<<< HEAD
         self.video_folder = None
-=======
-        
-        # Choose environment: "CarRacing-v3", "LunarLander-v3", "CartPole-v1", "TM20"
-        self.env_name = "Acrobot-v1"
->>>>>>> 3419cfcb
 
         # Choose environment: "CarRacing-v3", "LunarLander-v3", "CartPole-v1", "TM20"
         self.env_name = "TM20"
@@ -90,15 +84,9 @@
         self.cosine_dim = 64          # Dimension of cosine embedding for quantiles #currently cant be changed
 
         # Learning parameters
-<<<<<<< HEAD
         self.learning_rate = 0.0001
         self.batch_size = 32
         self.discount_factor = 0.
-=======
-        self.learning_rate = 0.001
-        self.batch_size = 32
-        self.discount_factor = 0.99
->>>>>>> 3419cfcb
 
         # Replay buffer settings
         self.max_buffer_size = 100000
